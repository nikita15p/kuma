package provided

import (
	"crypto/tls"
	"crypto/x509"
	"fmt"

	"github.com/kumahq/kuma/pkg/core/validators"
	util_tls "github.com/kumahq/kuma/pkg/tls"
)

func ValidateCaCert(signingPair util_tls.KeyPair) error {
	err := validateCaCert(signingPair)
	return err.OrNil()
}

func validateCaCert(signingPair util_tls.KeyPair) (verr validators.ValidationError) {
	tlsKeyPair, err := tls.X509KeyPair(signingPair.CertPEM, signingPair.KeyPEM)
	if err != nil {
		verr.AddViolation("cert", fmt.Sprintf("not a valid TLS key pair: %s", err))
		return
	}
<<<<<<< HEAD
	cert, err := x509.ParseCertificate(tlsKeyPair.Certificate[0])
	if err != nil {
		verr.AddViolation("cert", fmt.Sprintf("not a valid x509 certificate: %s", err))
		return
	}
	if !cert.IsCA {
		verr.AddViolation("cert", "basic constraint 'CA' must be set to 'true' (see X509-SVID: 4.1. Basic Constraints)")
	}
	if cert.KeyUsage&x509.KeyUsageCertSign == 0 {
		verr.AddViolation("cert", "key usage extension 'keyCertSign' must be set (see X509-SVID: 4.3. Key Usage)")
	}
	if cert.KeyUsage&x509.KeyUsageKeyAgreement != 0 {
		verr.AddViolation("cert", "key usage extension 'keyAgreement' must NOT be set (see X509-SVID: Appendix A. X.509 Field Reference)")
	}

=======
	for i, certificate := range tlsKeyPair.Certificate {
		path := validators.RootedAt("cert").Index(i)
		cert, err := x509.ParseCertificate(certificate)
		if err != nil {
			verr.AddViolationAt(path, fmt.Sprintf("not a valid x509 certificate: %s", err))
			return
		}
		if !cert.IsCA {
			verr.AddViolationAt(path, "basic constraint 'CA' must be set to 'true' (see X509-SVID: 4.1. Basic Constraints)")
		}
		if cert.KeyUsage&x509.KeyUsageCertSign == 0 {
			verr.AddViolationAt(path, "key usage extension 'keyCertSign' must be set (see X509-SVID: 4.3. Key Usage)")
		}
		if cert.KeyUsage&x509.KeyUsageDigitalSignature != 0 {
			verr.AddViolationAt(path, "key usage extension 'digitalSignature' must NOT be set (see X509-SVID: Appendix A. X.509 Field Reference)")
		}
		if cert.KeyUsage&x509.KeyUsageKeyAgreement != 0 {
			verr.AddViolationAt(path, "key usage extension 'keyAgreement' must NOT be set (see X509-SVID: Appendix A. X.509 Field Reference)")
		}
		if cert.KeyUsage&x509.KeyUsageKeyEncipherment != 0 {
			verr.AddViolationAt(path, "key usage extension 'keyEncipherment' must NOT be set (see X509-SVID: Appendix A. X.509 Field Reference)")
		}
	}
>>>>>>> b09c83bd
	return
}<|MERGE_RESOLUTION|>--- conflicted
+++ resolved
@@ -20,23 +20,6 @@
 		verr.AddViolation("cert", fmt.Sprintf("not a valid TLS key pair: %s", err))
 		return
 	}
-<<<<<<< HEAD
-	cert, err := x509.ParseCertificate(tlsKeyPair.Certificate[0])
-	if err != nil {
-		verr.AddViolation("cert", fmt.Sprintf("not a valid x509 certificate: %s", err))
-		return
-	}
-	if !cert.IsCA {
-		verr.AddViolation("cert", "basic constraint 'CA' must be set to 'true' (see X509-SVID: 4.1. Basic Constraints)")
-	}
-	if cert.KeyUsage&x509.KeyUsageCertSign == 0 {
-		verr.AddViolation("cert", "key usage extension 'keyCertSign' must be set (see X509-SVID: 4.3. Key Usage)")
-	}
-	if cert.KeyUsage&x509.KeyUsageKeyAgreement != 0 {
-		verr.AddViolation("cert", "key usage extension 'keyAgreement' must NOT be set (see X509-SVID: Appendix A. X.509 Field Reference)")
-	}
-
-=======
 	for i, certificate := range tlsKeyPair.Certificate {
 		path := validators.RootedAt("cert").Index(i)
 		cert, err := x509.ParseCertificate(certificate)
@@ -50,16 +33,9 @@
 		if cert.KeyUsage&x509.KeyUsageCertSign == 0 {
 			verr.AddViolationAt(path, "key usage extension 'keyCertSign' must be set (see X509-SVID: 4.3. Key Usage)")
 		}
-		if cert.KeyUsage&x509.KeyUsageDigitalSignature != 0 {
-			verr.AddViolationAt(path, "key usage extension 'digitalSignature' must NOT be set (see X509-SVID: Appendix A. X.509 Field Reference)")
-		}
 		if cert.KeyUsage&x509.KeyUsageKeyAgreement != 0 {
 			verr.AddViolationAt(path, "key usage extension 'keyAgreement' must NOT be set (see X509-SVID: Appendix A. X.509 Field Reference)")
 		}
-		if cert.KeyUsage&x509.KeyUsageKeyEncipherment != 0 {
-			verr.AddViolationAt(path, "key usage extension 'keyEncipherment' must NOT be set (see X509-SVID: Appendix A. X.509 Field Reference)")
-		}
 	}
->>>>>>> b09c83bd
 	return
 }